--- conflicted
+++ resolved
@@ -95,17 +95,6 @@
                     onSecondaryPaneSizeChange={ this.onChangeVerticalSplit }
                 >
                     <div className="card-json-editor-container" ref={ this.saveJsonEditorContainer }>
-<<<<<<< HEAD
-                        <CardJsonEditor card={ this.props.document } cardId={ this.props.documentId } editorWidth={ this.state.containerWidth } />
-                    </div>
-
-                    <div className="card-right-panel">
-                        <CardPreview card={ this.props.document } cardId={ this.props.documentId } />
-
-                        <CardTemplator card={ this.props.document } cardId={ this.props.documentId } />
-
-                        <CardOutput messages={ this.props.document.cardOutput } cardId={ this.props.documentId } />
-=======
                         <CardJsonEditor cardId={ this.props.cardId } editorWidth={ this.state.containerWidth } />
                     </div>
 
@@ -113,7 +102,6 @@
                         <CardPreview cardId={ this.props.cardId } />
                         <CardTemplator cardId={ this.props.cardId } />
                         <CardOutput cardId={ this.props.cardId } />
->>>>>>> 8eece5dd
                     </div>
                 </Splitter>
             </div>
@@ -122,17 +110,5 @@
 }
 
 CardEditor.propTypes = {
-<<<<<<< HEAD
-    document: PropTypes.shape({
-        title: PropTypes.string,
-        cardJson: PropTypes.string,
-        cardOutput: PropTypes.array,
-        entities: PropTypes.array,
-        path: PropTypes.string,
-        contentType: PropTypes.string
-    }),
-    documentId: PropTypes.string
-=======
     cardId: PropTypes.string.isRequired
->>>>>>> 8eece5dd
 };