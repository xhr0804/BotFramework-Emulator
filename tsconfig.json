{
<<<<<<< HEAD
    "compilerOptions": {
        "importHelpers": true,
        "module": "commonjs",
        "moduleResolution": "node",
        "preserveConstEnums": true,
        "target": "es6",
        "jsx": "react",
        "sourceMap": true,
        "noImplicitAny": false,
        "noImplicitThis": true,
        "noEmitOnError": true,
        "noImplicitReturns": true,
        "noFallthroughCasesInSwitch": true,
        "forceConsistentCasingInFileNames": true,
        "noUnusedLocals": true,
        "outDir": "app",
        "removeComments": true,
        "skipLibCheck": true 
    },
    "exclude": [
        "node_modules",
        "app",
        "build",
        "tests",
        "install"
    ],
    "compileOnSave": false
=======
  "compilerOptions": {
    "baseUrl": ".",
    "outDir": "build/dist",
    "module": "esnext",
    "target": "es2017",
    "lib": ["es6", "dom", "es2015", "esnext"],
    "sourceMap": true,
    "allowJs": true,
    "jsx": "react",
    "experimentalDecorators": true,
    "emitDecoratorMetadata": true,
    "moduleResolution": "node",
    "forceConsistentCasingInFileNames": true,
    "noImplicitReturns": true,
    "noImplicitThis": false,
    "noImplicitAny": false,
    // "strictNullChecks": true,
    "suppressImplicitAnyIndexErrors": true,
    "noUnusedLocals": false,
    "skipLibCheck": true,
    "declaration": true,
    "types": ["react", "react-dom", "node", "jest"]
  },
  "include": [
    "packages/**/src"
  ],
  "exclude": [
    "node_modules",
    "packages/**/src/**/*.test.tsx",
    "packages/**/src/**/*.spec.tsx",
    "packages/**/src/**/*.test.ts",
    "packages/**/src/**/*.spec.ts",
    "packages/**/build",
    "packages/**/built",
    "packages/**/scripts",
    "packages/**/node_modules",
    "packages/**/public"
  ]
>>>>>>> f753387d
}<|MERGE_RESOLUTION|>--- conflicted
+++ resolved
@@ -1,33 +1,4 @@
 {
-<<<<<<< HEAD
-    "compilerOptions": {
-        "importHelpers": true,
-        "module": "commonjs",
-        "moduleResolution": "node",
-        "preserveConstEnums": true,
-        "target": "es6",
-        "jsx": "react",
-        "sourceMap": true,
-        "noImplicitAny": false,
-        "noImplicitThis": true,
-        "noEmitOnError": true,
-        "noImplicitReturns": true,
-        "noFallthroughCasesInSwitch": true,
-        "forceConsistentCasingInFileNames": true,
-        "noUnusedLocals": true,
-        "outDir": "app",
-        "removeComments": true,
-        "skipLibCheck": true 
-    },
-    "exclude": [
-        "node_modules",
-        "app",
-        "build",
-        "tests",
-        "install"
-    ],
-    "compileOnSave": false
-=======
   "compilerOptions": {
     "baseUrl": ".",
     "outDir": "build/dist",
@@ -66,5 +37,4 @@
     "packages/**/node_modules",
     "packages/**/public"
   ]
->>>>>>> f753387d
 }