# Changelog
All notable changes to this project will be documented in this file.

The format is based on [Keep a Changelog](https://keepachangelog.com/en/1.0.0/),
and this project adheres to [Semantic Versioning](https://semver.org/spec/v2.0.0.html).

## Unreleased

## v4.4.1 - 2019 - 05 - 06
## Added
- [client] Added auto complete component and mounted in open bot dialog in PR [1510](https://github.com/Microsoft/BotFramework-Emulator/pull/1510)

## Fixed
- [client/main] Show unauthorized signals when connecting to bots with credentials in PR [1522](https://github.com/microsoft/BotFramework-Emulator/pull/1522)
- [main] Bumps `botframework-config` to v4.4.0 to address issues encrypting and decrypting .bot files in PR [1521](https://github.com/microsoft/BotFramework-Emulator/pull/1521)
- [luis] Added ability to scroll within editor section of LUIS inspector and made inspector scrollbars thinner in PR [#1516](https://github.com/Microsoft/BotFramework-Emulator/pull/1516)
- [client] Fixed issue where the slider control was getting stuck when dragging next to a webview element in PR [1546](https://github.com/microsoft/BotFramework-Emulator/pull/1546)
- [client] Fixed issue where selecting an autocomplete result with the mouse was losing focus in PR [1554](https://github.com/microsoft/BotFramework-Emulator/pull/1554)
- [client] Fixed issue where tab icon for sidecar debugging docs page was shrinking in PR [1557](https://github.com/microsoft/BotFramework-Emulator/pull/1557)
- [build] Fixed issue where the NSIS installer was requiring admin permissions to run, causing auto update to fail when attempting to install in PR [1562](https://github.com/microsoft/BotFramework-Emulator/pull/1562)
  [main] Added type 'button' to cancel button #1504 in PR [1551](https://github.com/microsoft/BotFramework-Emulator/pull/1551)
  [luis] Fixed the spinner issue when publishin LUIS after training #1572 in PR [1582](https://github.com/microsoft/BotFramework-Emulator/pull/1582)

## v4.4.0 - 2019 - 05 - 03
## Added
- [client] - Bumped `botframework-webchat` to v4.4.1 in PR [1511](https://github.com/Microsoft/BotFramework-Emulator/pull/1511)
- [client] - Added the ability to toggle into Chromium's Developer Tools via a menu item in PR [1481](https://github.com/Microsoft/BotFramework-Emulator/pull/1481)
- [client] - Added CHANNELS.md for documentation on Bot Inspector mode in PR [1502](https://github.com/Microsoft/BotFramework-Emulator/pull/1502)
- [client/main] Added Bot Inspector mode in PR [1400](https://github.com/Microsoft/BotFramework-Emulator/pull/1400)
- [client] Added the ability to specicy a UserID override in conversations in PR [1456](https://github.com/Microsoft/BotFramework-Emulator/pull/1456)
- [main] Added a splash screen on app startup in PR [1450](https://github.com/Microsoft/BotFramework-Emulator/pull/1451)
- [main] Added npm script to watch and auto-restart the main process in PR [1450](https://github.com/Microsoft/BotFramework-Emulator/pull/1450)
- [main] Added a splash screen to app startup in PR [1451](https://github.com/Microsoft/BotFramework-Emulator/pull/1451)

## Fixed
- [main] Fixed the ability to export transcripts when connected to a bot via URL in PR [1452](https://github.com/Microsoft/BotFramework-Emulator/pull/1452)
- [luis / client] Fixed several styling issues within the LUIS inspector, and enabled log deep link to configure missing LUIS service in PR [#1399](https://github.com/Microsoft/BotFramework-Emulator/pull/1399)
- [client] Fixed secret prompt dialog's opaque background so that it is now transparent in PR [1407](https://github.com/Microsoft/BotFramework-Emulator/pull/1407)
- [build / client] Fixed ipc issue that was breaking the command service in PR [1418](https://github.com/Microsoft/BotFramework-Emulator/pull/1418)
- [build] Bumped electron version to v4.1.1 and updated .dmg installer background image in PR [1419](https://github.com/Microsoft/BotFramework-Emulator/pull/1419)
- [ui-react] Added default disabled styling to checkbox control in PR [1424](https://github.com/Microsoft/BotFramework-Emulator/pull/1424)
- [client] Fixed issue where BOM wasn't being stripped from transcripts opened via the File menu in PR [1425](https://github.com/Microsoft/BotFramework-Emulator/pull/1425)
- [client] Fixed issue where tab icon glyphs weren't working on Mac in PR [1428](https://github.com/Microsoft/BotFramework-Emulator/pull/1428)
- [client] Fixed issue where cancelling out of opening a transcript was creating a broken livechat window in PR [1441](https://github.com/Microsoft/BotFramework-Emulator/pull/1441)
- [client] Fixed invisible scrollbar styling in log panel in PR [1442](https://github.com/Microsoft/BotFramework-Emulator/pull/1442)
- [main] Fixed issue where opening a livechat or bot via protocol wasn't working because ngrok wasn't being started on startup in PR [1446](https://github.com/Microsoft/BotFramework-Emulator/pull/1446)
- [main / client] Got rid of node Buffer() deprecation warnings in PR [1426](https://github.com/Microsoft/BotFramework-Emulator/pull/1426)
- [client] Fixed LUIS No Models modal issues #1471 in PR [1484](https://github.com/Microsoft/BotFramework-Emulator/pull/1484)
<<<<<<< HEAD
  [client] Added type 'button' to cancel button #1504 in PR [1551](https://github.com/microsoft/BotFramework-Emulator/pull/1551)
  [client] Added 'Clear State' menu item to clear cookies/state #1561 [1574](https://github.com/microsoft/BotFramework-Emulator/pull/1574)
=======

>>>>>>> 83f54b99

## Removed
- [main] Removed custom user agent string from outgoing requests in PR [1427](https://github.com/Microsoft/BotFramework-Emulator/pull/1427)

## v4.3.3 - 2019 - 03 - 14
## Fixed
- [client] Use correct casing for user id prop for web chat in PR [#1374](https://github.com/Microsoft/BotFramework-Emulator/pull/1374)
- [luis / qnamaker] Addressed npm security vulnerabilities in luis & qnamaker extensions in PR [#1371](https://github.com/Microsoft/BotFramework-Emulator/pull/1371)
- [main] Fixed issue where current user id was out of sync between client and main in PR [#1378](https://github.com/Microsoft/BotFramework-Emulator/pull/1378)
- [client] Fixed issue where modals were very hard to read on high contrast theme PR [#1402](https://github.com/Microsoft/BotFramework-Emulator/pull/1402)

## Removed
- [telemetry] Disabled telemetry and the ability to opt-in to collect usage data in PR [#1375](https://github.com/Microsoft/BotFramework-Emulator/pull/1375)

## v4.3.2 - 2019 - 03 - 11
## Added
- [main] Typecheck during build process [#1368](https://github.com/Microsoft/BotFramework-Emulator/pull/1368)

## Fixed
- [main] Fix missing constant reference [#1368](https://github.com/Microsoft/BotFramework-Emulator/pull/1368)

## v4.3.1 - 2019 - 03 - 11
## Fixed
- [client] Modified 'Open Bot' dialog text in PR [#1330](https://github.com/Microsoft/BotFramework-Emulator/pull/1330)
- [client] Allow text to be selected in webchat in PR [#1351](https://github.com/Microsoft/BotFramework-Emulator/pull/1351)
- [client] Pass along user name to webchat in PR [#1353](https://github.com/Microsoft/BotFramework-Emulator/pull/1353)
- [client] Native dialogs no longer display [#1360](https://github.com/Microsoft/BotFramework-Emulator/pull/1360)
- [client] Do not render certain activities in webchat in PR [#1363](https://github.com/Microsoft/BotFramework-Emulator/pull/1363)
- [core] Fixed issue with contentUrl for attachments in PR [#1364](https://github.com/Microsoft/BotFramework-Emulator/pull/1364)
- [client] Fixed issue where scrollbar within Webchat was invisible in PR [#1366](https://github.com/Microsoft/BotFramework-Emulator/pull/1366)

## v4.3.0 - 2019 - 03 - 04
### Added
- [docs] Added changelog in PR [#1230](https://github.com/Microsoft/BotFramework-Emulator/pull/1230)
- [style] 💅 Integrated prettier and eslint in PR [#1240](https://github.com/Microsoft/BotFramework-Emulator/pull/1240)
- [main / client] Added app-wide instrumentation in PR [#1251](https://github.com/Microsoft/BotFramework-Emulator/pull/1251)
- [client] Show a message when nothing has been inspected yet, in PR [#1290](https://github.com/Microsoft/BotFramework-Emulator/pull/1290)

### Fixed
- [main] Fixed issue [(#1257)](https://github.com/Microsoft/BotFramework-Emulator/issues/1257) where opening transcripts via the command line was crashing the app, in PR [#1269](https://github.com/Microsoft/BotFramework-Emulator/pull/1269).
- [main] display correct selected theme in file menu on mac, in PR [#1280](https://github.com/Microsoft/BotFramework-Emulator/pull/1280).
- [client] Renamed 'submit' button to 'save' in endpoint & service editors, in PR[#1296](https://github.com/Microsoft/BotFramework-Emulator/pull/1296)
- [main] use correct values for subscriptionKey and endpointKey for qna services, in PR [#1301](https://github.com/Microsoft/BotFramework-Emulator/pull/1301)
- [client] fix link to manage qna service, in PR [#1301](https://github.com/Microsoft/BotFramework-Emulator/pull/1301)
- [client] Fixed resources pane styling issues, and added scrollbars, in PR [#1303](https://github.com/Microsoft/BotFramework-Emulator/pull/1303)
- [client] Fixed issue where transcript tab name was being overwritten after opening the transcript a second time, in PR [#1304](https://github.com/Microsoft/BotFramework-Emulator/pull/1304)
- [client] Fixed issue where links pointing to data urls were opening the Windows store, in PR [#1315](https://github.com/Microsoft/BotFramework-Emulator/pull/1315)
- [client] Fixed Azure gov checkbox and added a link to docs, in PR [#1292](https://github.com/Microsoft/BotFramework-Emulator/pull/1292)
- [client] Fixed issue where restart conversation was not clearing history, in PR [#1325](https://github.com/Microsoft/BotFramework-Emulator/pull/1325)
- [luis] Fixed issue where Luis extension wouldn't start properly, in PR [#1334](https://github.com/Microsoft/BotFramework-Emulator/pull/1334)<|MERGE_RESOLUTION|>--- conflicted
+++ resolved
@@ -46,12 +46,8 @@
 - [main] Fixed issue where opening a livechat or bot via protocol wasn't working because ngrok wasn't being started on startup in PR [1446](https://github.com/Microsoft/BotFramework-Emulator/pull/1446)
 - [main / client] Got rid of node Buffer() deprecation warnings in PR [1426](https://github.com/Microsoft/BotFramework-Emulator/pull/1426)
 - [client] Fixed LUIS No Models modal issues #1471 in PR [1484](https://github.com/Microsoft/BotFramework-Emulator/pull/1484)
-<<<<<<< HEAD
-  [client] Added type 'button' to cancel button #1504 in PR [1551](https://github.com/microsoft/BotFramework-Emulator/pull/1551)
-  [client] Added 'Clear State' menu item to clear cookies/state #1561 [1574](https://github.com/microsoft/BotFramework-Emulator/pull/1574)
-=======
-
->>>>>>> 83f54b99
+- [client] Added type 'button' to cancel button #1504 in PR [1551](https://github.com/microsoft/BotFramework-Emulator/pull/1551)
+- [client] Added 'Clear State' menu item to clear cookies/state #1561 [1574](https://github.com/microsoft/BotFramework-Emulator/pull/1574)
 
 ## Removed
 - [main] Removed custom user agent string from outgoing requests in PR [1427](https://github.com/Microsoft/BotFramework-Emulator/pull/1427)
