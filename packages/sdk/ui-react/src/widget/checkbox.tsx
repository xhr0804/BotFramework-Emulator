--- conflicted
+++ resolved
@@ -130,13 +130,8 @@
         <input className={ className } type="checkbox" checked={ checked } onChange={ onChange } id={ id }
                tabIndex={ tabIndex }/>
         <span className="img-unchecked"></span>
-<<<<<<< HEAD
-        <img className="img-checked" src={ require('../media/ic_checkbox_checked.svg') } />
-        <img className="img-checked-disabled" src={ require('../media/ic_checkbox_checked_disabled.svg') } />
-=======
-        <img className="img-checked" src={ CHECKED_BOX_URI }/>
-        <img className="img-checked-disabled" src={ CHECKED_BOX_DISABLED_URI }/>
->>>>>>> 1da9ab26
+        <img className="img-checked" src={ require('../media/ic_checkbox_checked.svg') }/>
+        <img className="img-checked-disabled" src={ require('../media/ic_checkbox_checked_disabled.svg') }/>
         <label htmlFor={ id } data-checked={ checked }>{ label }</label>
       </div>
     );
