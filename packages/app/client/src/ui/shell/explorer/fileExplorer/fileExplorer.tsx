//
// Copyright (c) Microsoft. All rights reserved.
// Licensed under the MIT license.
//
// Microsoft Bot Framework: http://botframework.com
//
// Bot Framework Emulator Github:
// https://github.com/Microsoft/BotFramwork-Emulator
//
// Copyright (c) Microsoft Corporation
// All rights reserved.
//
// MIT License:
// Permission is hereby granted, free of charge, to any person obtaining
// a copy of this software and associated documentation files (the
// "Software"), to deal in the Software without restriction, including
// without limitation the rights to use, copy, modify, merge, publish,
// distribute, sublicense, and/or sell copies of the Software, and to
// permit persons to whom the Software is furnished to do so, subject to
// the following conditions:
//
// The above copyright notice and this permission notice shall be
// included in all copies or substantial portions of the Software.
//
// THE SOFTWARE IS PROVIDED ""AS IS"", WITHOUT WARRANTY OF ANY KIND,
// EXPRESS OR IMPLIED, INCLUDING BUT NOT LIMITED TO THE WARRANTIES OF
// MERCHANTABILITY, FITNESS FOR A PARTICULAR PURPOSE AND
// NONINFRINGEMENT. IN NO EVENT SHALL THE AUTHORS OR COPYRIGHT HOLDERS BE
// LIABLE FOR ANY CLAIM, DAMAGES OR OTHER LIABILITY, WHETHER IN AN ACTION
// OF CONTRACT, TORT OR OTHERWISE, ARISING FROM, OUT OF OR IN CONNECTION
// WITH THE SOFTWARE OR THE USE OR OTHER DEALINGS IN THE SOFTWARE.
//

import * as React from 'react';
import { connect } from 'react-redux';
import { FileInfo, SharedConstants } from '@bfemulator/app-shared';
import { TreeView, TreeViewProps } from '@fuselab/ui-fabric/lib';
import { ExpandCollapse, ExpandCollapseContent } from '@bfemulator/ui-react';
import { FileTreeState } from '../../../../data/reducer/files';
import { CommandServiceImpl } from '../../../../platform/commands/commandServiceImpl';
import { FileTreeDataProvider } from './fileTreeProvider';
import { isChatFile, isTranscriptFile } from '../../../../utils';
<<<<<<< HEAD

// const css: IStyle = {
//   // tree comp overrides to match services pane style
//   selectors: {
//     '& div[class*="root-"]': {
//       height: '22px',
//       lineHeight: '22px',
//       whiteSpace: 'nowrap'
//     },
//
//     '& div[class*="level_"]': {
//       height: '14px',
//       lineHeight: '14px'
//     }
//   }
// };
=======
import * as styles from './fileTreeExplorer.scss';
>>>>>>> e47d745a

interface FileExplorerProps {
  activeEditor: string;
  activeDocumentId: string;
  transcripts: any[];
  files: FileTreeState;
}

class FileExplorerComponent extends React.Component<FileExplorerProps> {
  public render(): JSX.Element {
    return (
      <ExpandCollapse
        expanded={ true }
        // style={ css }
        title="File Explorer"
<<<<<<< HEAD
=======
        className={ styles.fileTreeExplorer }
>>>>>>> e47d745a
      >
        { this.renderFileTree() }
      </ExpandCollapse>
    );
  }

  private handleTranscriptClick(filename: string) {
    CommandServiceImpl.call(SharedConstants.Commands.Emulator.OpenTranscript, filename);
  }

  private handleChatClick(filename: string) {
    CommandServiceImpl.call(SharedConstants.Commands.Emulator.OpenChatFile, filename);
  }

  private renderFileTree(): JSX.Element {
    if (!this.props.files.root) {
      return null;
    }
    const provider = new FileTreeDataProvider(this.props.files);
    const props: TreeViewProps<FileInfo> = {
      loadContainer: provider.loadContainer.bind(provider),
      remove: provider.remove.bind(provider),
      insertAt: provider.insertAt.bind(provider),
      selectNode: node => {
        if (isTranscriptFile(node.data.path)) {
          this.handleTranscriptClick(node.data.path);
        } else if (isChatFile(node.data.path)) {
          this.handleChatClick(node.data.path);
        }
        provider.selectNode.bind(provider);
      },
      selectedData: provider.selected,
      getStyle: provider.getStyle.bind(provider),
      data: provider.root,
      selected: false,
      parent: null,
      compact: true,
      readonly: true,
      theme: 'dark',
      hideRoot: true
    };

    return (
      <ExpandCollapseContent key={ 'transcript-explorer-tree' }>
        <TreeView { ...props } />
      </ExpandCollapseContent>
    );
  }
}

function mapStateToProps(state: any): FileExplorerProps {
  return {
    activeEditor: state.editor.activeEditor,
    activeDocumentId: state.editor.editors[state.editor.activeEditor].activeDocumentId,
    transcripts: state.chat.transcripts,
    files: state.files
  };
}

export const FileExplorer = connect(mapStateToProps)(FileExplorerComponent) as any;<|MERGE_RESOLUTION|>--- conflicted
+++ resolved
@@ -33,33 +33,14 @@
 
 import * as React from 'react';
 import { connect } from 'react-redux';
-import { FileInfo, SharedConstants } from '@bfemulator/app-shared';
+import { FileInfo } from '@bfemulator/app-shared';
 import { TreeView, TreeViewProps } from '@fuselab/ui-fabric/lib';
 import { ExpandCollapse, ExpandCollapseContent } from '@bfemulator/ui-react';
 import { FileTreeState } from '../../../../data/reducer/files';
 import { CommandServiceImpl } from '../../../../platform/commands/commandServiceImpl';
 import { FileTreeDataProvider } from './fileTreeProvider';
 import { isChatFile, isTranscriptFile } from '../../../../utils';
-<<<<<<< HEAD
-
-// const css: IStyle = {
-//   // tree comp overrides to match services pane style
-//   selectors: {
-//     '& div[class*="root-"]': {
-//       height: '22px',
-//       lineHeight: '22px',
-//       whiteSpace: 'nowrap'
-//     },
-//
-//     '& div[class*="level_"]': {
-//       height: '14px',
-//       lineHeight: '14px'
-//     }
-//   }
-// };
-=======
 import * as styles from './fileTreeExplorer.scss';
->>>>>>> e47d745a
 
 interface FileExplorerProps {
   activeEditor: string;
@@ -73,12 +54,8 @@
     return (
       <ExpandCollapse
         expanded={ true }
-        // style={ css }
         title="File Explorer"
-<<<<<<< HEAD
-=======
         className={ styles.fileTreeExplorer }
->>>>>>> e47d745a
       >
         { this.renderFileTree() }
       </ExpandCollapse>
@@ -86,11 +63,11 @@
   }
 
   private handleTranscriptClick(filename: string) {
-    CommandServiceImpl.call(SharedConstants.Commands.Emulator.OpenTranscript, filename);
+    CommandServiceImpl.call('transcript:open', filename);
   }
 
   private handleChatClick(filename: string) {
-    CommandServiceImpl.call(SharedConstants.Commands.Emulator.OpenChatFile, filename);
+    CommandServiceImpl.call('chat:open', filename);
   }
 
   private renderFileTree(): JSX.Element {
