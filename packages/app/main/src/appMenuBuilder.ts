//
// Copyright (c) Microsoft. All rights reserved.
// Licensed under the MIT license.
//
// Microsoft Bot Framework: http://botframework.com
//
// Bot Framework Emulator Github:
// https://github.com/Microsoft/BotFramwork-Emulator
//
// Copyright (c) Microsoft Corporation
// All rights reserved.
//
// MIT License:
// Permission is hereby granted, free of charge, to any person obtaining
// a copy of this software and associated documentation files (the
// "Software"), to deal in the Software without restriction, including
// without limitation the rights to use, copy, modify, merge, publish,
// distribute, sublicense, and/or sell copies of the Software, and to
// permit persons to whom the Software is furnished to do so, subject to
// the following conditions:
//
// The above copyright notice and this permission notice shall be
// included in all copies or substantial portions of the Software.
//
// THE SOFTWARE IS PROVIDED ""AS IS"", WITHOUT WARRANTY OF ANY KIND,
// EXPRESS OR IMPLIED, INCLUDING BUT NOT LIMITED TO THE WARRANTIES OF
// MERCHANTABILITY, FITNESS FOR A PARTICULAR PURPOSE AND
// NONINFRINGEMENT. IN NO EVENT SHALL THE AUTHORS OR COPYRIGHT HOLDERS BE
// LIABLE FOR ANY CLAIM, DAMAGES OR OTHER LIABILITY, WHETHER IN AN ACTION
// OF CONTRACT, TORT OR OTHERWISE, ARISING FROM, OUT OF OR IN CONNECTION
// WITH THE SOFTWARE OR THE USE OR OTHER DEALINGS IN THE SOFTWARE.
//

import { BotInfo, SharedConstants } from '@bfemulator/app-shared';
import * as Electron from 'electron';
import { AppUpdater, UpdateStatus } from './appUpdater';
import { emulator } from './emulator';

import { mainWindow } from './main';
import { ConversationService } from './services/conversationService';
import { rememberTheme } from './settingsData/actions/windowStateActions';
import { getStore as getSettingsStore } from './settingsData/store';
import { getActiveBot } from './botHelpers';

declare type MenuOpts = Electron.MenuItemConstructorOptions;

export interface AppMenuBuilder {
  getMenuTemplate: () => Promise<MenuOpts[]>;
  setMenuTemplate: (template: MenuOpts[]) => void;

  getFileMenu: (recentBots?: BotInfo[]) => Promise<MenuOpts>;
  getConversationMenu: () => Promise<MenuOpts>;

  putFileMenu: (fileMenuTemplate: MenuOpts, appMenuTemplate: MenuOpts[]) => MenuOpts[];
}

export const AppMenuBuilder = new class AppMenuBuilderImpl implements AppMenuBuilder {
  private _menuTemplate: MenuOpts[];

  /** Allows preservation of menu state without having to completely rebuild the menu template */
  async getMenuTemplate(): Promise<MenuOpts[]> {
    if (!this._menuTemplate) {
      this._menuTemplate = await this.createMenuTemplate();
    }

    return this._menuTemplate;
  }

  setMenuTemplate(template: MenuOpts[]) {
    this._menuTemplate = template;
  }

  /** Constructs a file menu template. If recentBots is passed in, will add recent bots list to menu */
  async getFileMenu(recentBots?: BotInfo[]): Promise<MenuOpts> {
    const { Azure, UI, Bot, Emulator } = SharedConstants.Commands;

    // TODO - localization
    let subMenu: MenuOpts[] = [
      {
        label: 'New Bot Configuration...',
        click: () => {
          mainWindow.commandService.remoteCall(UI.ShowBotCreationDialog);
        }
      },
      { type: 'separator' },
      {
        label: 'Open Bot Configuration...',
        click: () => {
          mainWindow.commandService.remoteCall(Bot.OpenBrowse);
        }
      }];

    if (recentBots && recentBots.length) {
      const recentBotsList = await this.getRecentBotsList(recentBots);
      
      subMenu.push({
        label: 'Open Recent...',
        submenu: [...recentBotsList]
      });
    } else {
      subMenu.push({
        label: 'Open Recent...',
        enabled: false
      });
    }

    subMenu.push({ type: 'separator' });

    subMenu.push({
        label: 'Open Transcript...',
        click: async () => {
          try {
            mainWindow.commandService.remoteCall(Emulator.PromptToOpenTranscript);
          } catch (err) {
            console.error('Error opening transcript file from menu: ', err);
          }
        }
      },
      { type: 'separator' }
    );

    const activeBot = getActiveBot();

    if (activeBot !== null) {
      subMenu.push({
        label: 'Close Tab',
        click: async () => {
          await mainWindow.commandService.remoteCall(Bot.Close);
          await mainWindow.commandService.call(SharedConstants.Commands.Electron.UpdateFileMenu);
        }
      });
    } else {
      subMenu.push({
        label: 'Close Tab',
        enabled: false
      });
    }

    const settingsStore = getSettingsStore();
    const settingsState = settingsStore.getState();

    const { signedInUser } = settingsState.azure;
    const azureMenuItemLabel = signedInUser ? `Sign out (${signedInUser})` : 'Sign in with Azure';

    subMenu.push({ type: 'separator' });
    subMenu.push({
      label: azureMenuItemLabel,
      click: async () => {
        if (signedInUser) {
          await mainWindow.commandService.call(Azure.SignUserOutOfAzure);
          await mainWindow.commandService.remoteCall(UI.InvalidateAzureArmToken);
        } else {
          await mainWindow.commandService.remoteCall(UI.SignInToAzure);
        }
      }
    });

    const { availableThemes, theme } = settingsState.windowState;

    subMenu.push.apply(subMenu, [
      { type: 'separator' },
      {
        label: 'Themes',
        submenu: availableThemes.map(t => ({
          label: t.name,
          type: 'checkbox',
          checked: theme === t.name,
          click: async () => {
            settingsStore.dispatch(rememberTheme(t.name));

            await mainWindow.commandService.call(SharedConstants.Commands.Electron.UpdateFileMenu);
          }
        }))
      }
    ]);

    subMenu.push({ type: 'separator' });
    subMenu.push({ role: 'quit' });

    const template: MenuOpts = {
      label: 'File',
      submenu: subMenu
    };

    return template;
  }

  getUpdateMenuItem(): MenuOpts {
    // TODO - localization
    if (AppUpdater.status === UpdateStatus.UpdateReadyToInstall) {
      return {
        id: 'auto-update',
        label: 'Restart to Update...',
        click: () => AppUpdater.quitAndInstall(),
        enabled: true,
      };
    } else if (AppUpdater.status === UpdateStatus.CheckingForUpdate) {
      return {
        id: 'auto-update',
        label: 'Checking for update...',
        enabled: false,
      };
    } else if (AppUpdater.status === UpdateStatus.UpdateDownloading ||
      AppUpdater.status === UpdateStatus.UpdateAvailable) {
      return {
        id: 'auto-update',
        label: `Update downloading: ${AppUpdater.downloadProgress}%`,
        enabled: false,
      };
    } else {
      return {
        id: 'auto-update',
        label: 'Check for Update...',
        click: () => AppUpdater.checkForUpdates(true, false),
        enabled: true,
      };
    }
  }

  async getConversationMenu(): Promise<MenuOpts> {
    const getState = () => mainWindow.commandService.remoteCall(SharedConstants.Commands.Misc.GetStoreState);

    const getConversationId = async () => {
      const state = await getState();
      const { editors, activeEditor } = state.editor;
      const { activeDocumentId } = editors[activeEditor];

      return state.chat.chats[activeDocumentId].conversationId;
    };

    const getActiveDocumentContentType = async () => {
      const state = await getState();
      const { editors, activeEditor } = state.editor;
      const { activeDocumentId } = editors[activeEditor];
      const activeDocument = editors[activeEditor].documents[activeDocumentId];

      if (activeDocument) {
        return activeDocument.contentType;
      }
    };

    const getServiceUrl = () => emulator.framework.serverUrl.replace('[::]', 'localhost');
    const createClickHandler = serviceFunction => async () => {
      const conversationId = await getConversationId();

      return serviceFunction(getServiceUrl(), conversationId);
    };

    const enabled = await getActiveDocumentContentType() === SharedConstants.ContentTypes.CONTENT_TYPE_LIVE_CHAT;
    
    return {
      label: 'Conversation',
      submenu: [
        {
          label: 'Send System Activity',
          submenu: [
            {
              label: 'conversationUpdate ( user added )',
              click: createClickHandler(ConversationService.addUser),
              enabled
            },
            {
              label: 'conversationUpdate ( user removed )',
              click: createClickHandler(ConversationService.removeUser),
              enabled
            },
            {
              label: 'contactRelationUpdate ( bot added )',
              click: createClickHandler(ConversationService.botContactAdded),
              enabled
            },
            {
              label: 'contactRelationUpdate ( bot removed )',
              click: createClickHandler(ConversationService.botContactRemoved),
              enabled
            },
            {
              label: 'typing',
              click: createClickHandler(ConversationService.typing),
              enabled
            },
            {
              label: 'ping',
              click: createClickHandler(ConversationService.ping),
              enabled
            },
            {
              label: 'deleteUserData',
              click: createClickHandler(ConversationService.deleteUserData),
              enabled
            }
          ]
        },
      ]
    };
  }

  /**
   * Takes a file menu template and places it at the
   * right position in the app menu template according to platform
   */
  putFileMenu(fileMenuTemplate: MenuOpts, appMenuTemplate: MenuOpts[]): MenuOpts[] {
    if (process.platform === 'darwin') {
      appMenuTemplate[1] = fileMenuTemplate;
    } else {
      appMenuTemplate[0] = fileMenuTemplate;
    }
    return appMenuTemplate;
  }

  async refreshAppUpdateMenu() {
    const menu = await this.getMenuTemplate();
    const helpMenu = menu.find(menuItem => menuItem.role === 'help');
    const autoUpdateMenuItem = (helpMenu.submenu as Array<any>).find(menuItem => menuItem.id === 'auto-update');

    Object.assign(autoUpdateMenuItem, this.getUpdateMenuItem());
    Electron.Menu.setApplicationMenu(Electron.Menu.buildFromTemplate(menu));
  }

  /** Constructs the initial app menu template */
  private async createMenuTemplate(): Promise<MenuOpts[]> {
    const template: MenuOpts[] = [
      await this.getFileMenu(),
      await this.getEditMenu(),
      await this.getViewMenu(),
      await this.getConversationMenu(),
      await this.getHelpMenu()
    ];

    if (process.platform === 'darwin') {
      template.unshift(await this.getAppMenuMac());
      // Window menu
      template.splice(4, 0, {
        label: 'Window',
        submenu: await this.getWindowMenuMac()
      });
    }

    return template;
  }

  /** Creates a file menu item for each bot that will set the bot as active when clicked */
  private async getRecentBotsList(bots: BotInfo[]): Promise<MenuOpts[]> {
    // only list 5 most-recent bots
    return bots.filter(bot => !!bot).map(bot => ({
      label: bot.displayName,
      click: () => {
        mainWindow.commandService.remoteCall(SharedConstants.Commands.Bot.Switch, bot.path)
          .catch(err => console.error('Error while switching bots from file menu recent bots list: ', err));
      }
    }));
  }

  private async getAppMenuMac(): Promise<MenuOpts> {
    return {
      label: Electron.app.getName(),
      submenu: [
        { role: 'about' },
        { type: 'separator' },
        { role: 'services', submenu: [] },
        { type: 'separator' },
        { role: 'hide' },
        { role: 'hideothers' },
        { role: 'unhide' },
        { type: 'separator' },
        { role: 'quit' }
      ]
    };
  }

  private async getEditMenu(): Promise<MenuOpts> {
    return {
      label: 'Edit',
      submenu: [
        { role: 'undo' },
        { role: 'redo' },
        { type: 'separator' },
        { role: 'cut' },
        { role: 'copy' },
        { role: 'paste' },
        { role: 'delete' }
      ].filter(item => item) as any[]
    };
  }

  private async getViewMenu(): Promise<MenuOpts> {
    // TODO - localization
    return {
      label: 'View',
      submenu: [
        { role: 'resetzoom', label: 'Reset Zoom' },
        { role: 'zoomin' },
        { role: 'zoomout' },
        { type: 'separator' },
        { role: 'togglefullscreen' },
      ]
    };
  }

  private async getWindowMenuMac(): Promise<MenuOpts[]> {
    return [
      { role: 'close' },
      { role: 'minimize' },
      { role: 'zoom' },
      { type: 'separator' },
      { role: 'front' }
    ];
  }

  private async getHelpMenu(): Promise<MenuOpts> {
    let appName = Electron.app.getName();
    let version = Electron.app.getVersion();
    
    // TODO - localization
    return {
      role: 'help',
      submenu: [
        {
          label: 'Welcome',
          click: () => mainWindow.commandService.remoteCall(SharedConstants.Commands.UI.ShowWelcomePage)
        },
        { type: 'separator' },
        {
          label: 'Privacy',
          click: () => mainWindow.commandService.remoteCall(
            SharedConstants.Commands.Electron.OpenExternal,
            'https://go.microsoft.com/fwlink/?LinkId=512132'
          )
        },
        {
          // TODO: Proper link for the license instead of third party credits
          label: 'License',
          click: () => mainWindow.commandService.remoteCall(
            SharedConstants.Commands.Electron.OpenExternal,
            'https://aka.ms/O10ww2'
          )
        },
        {
          label: 'Credits',
          click: () => mainWindow.commandService.remoteCall(
            SharedConstants.Commands.Electron.OpenExternal,
            'https://aka.ms/Ud5ga6'
          )
        },
        { type: 'separator' },
        {
          label: 'Report an issue',
          click: () => mainWindow.commandService.remoteCall(
            SharedConstants.Commands.Electron.OpenExternal,
            'https://aka.ms/cy106f'
          )
        },
        { type: 'separator' },
        this.getUpdateMenuItem(),
        { type: 'separator' },
        {
          label: 'About',
          click: () => Electron.dialog.showMessageBox(mainWindow.browserWindow, {
            type: 'info',
            title: appName,
            message: appName + '\r\nversion: ' + version,
            buttons: ['Dismiss']
          })
        }
      ]
    };
  }
<<<<<<< HEAD

  getUpdateMenuItem(): MenuOpts {
    // TODO - localization
    if (AppUpdater.status === UpdateStatus.UpdateReadyToInstall) {
      return {
        id: 'auto-update',
        label: 'Restart to Update...',
        click: () => AppUpdater.quitAndInstall(),
        enabled: true,
      };
    } else if (AppUpdater.status === UpdateStatus.UpdateDownloading) {
      return {
        id: 'auto-update',
        label: `Update downloading...`,
        enabled: false,
      };
    } else {
      return {
        id: 'auto-update',
        label: 'Check for Update...',
        click: () => AppUpdater.checkForUpdates(true),
        enabled: true,
      };
    }
  }

  getConversationMenu(): MenuOpts {
    const getState = () => mainWindow.commandService.remoteCall(SharedConstants.Commands.Misc.GetStoreState);
    const getConversationId = async () => {
      const state = await getState();
      const { editors, activeEditor } = state.editor;
      const { activeDocumentId } = editors[activeEditor];
      return state.chat.chats[activeDocumentId].conversationId;
    };

    const getServiceUrl = () => emulator.framework.serverUrl.replace('[::]', 'localhost');
    const createClickHandler = serviceFunction => {
      return () => {
        getConversationId()
          .then(conversationId => serviceFunction(getServiceUrl(), conversationId));
      };
    };
    return {
      label: 'Conversation',
      submenu: [
        {
          label: 'Send System Activity',
          submenu: [
            {
              label: 'conversationUpdate ( user added )',
              click: createClickHandler(ConversationService.addUser)
            },
            {
              label: 'conversationUpdate ( user removed )',
              click: createClickHandler(ConversationService.removeUser)
            },
            {
              label: 'contactRelationUpdate ( bot added )',
              click: createClickHandler(ConversationService.botContactAdded)
            },
            {
              label: 'contactRelationUpdate ( bot removed )',
              click: createClickHandler(ConversationService.botContactRemoved)
            },
            {
              label: 'typing',
              click: createClickHandler(ConversationService.typing)
            },
            {
              label: 'ping',
              click: createClickHandler(ConversationService.ping)
            },
            {
              label: 'deleteUserData',
              click: createClickHandler(ConversationService.deleteUserData)
            }
          ]
        },
      ]
    };
  }

  /**
   * Takes a file menu template and places it at the
   * right position in the app menu template according to platform
   */
  setFileMenu(fileMenuTemplate: MenuOpts, appMenuTemplate: MenuOpts[]): MenuOpts[] {
    if (process.platform === 'darwin') {
      appMenuTemplate[1] = fileMenuTemplate;
    } else {
      appMenuTemplate[0] = fileMenuTemplate;
    }
    return appMenuTemplate;
  }

  refreshAppUpdateMenu() {
    const helpMenu = this.menuTemplate.find(menuItem => menuItem.role === 'help');
    const autoUpdateMenuItem = (helpMenu.submenu as Array<any>).find(menuItem => menuItem.id === 'auto-update');
    Object.assign(autoUpdateMenuItem, this.getUpdateMenuItem());
    Electron.Menu.setApplicationMenu(Electron.Menu.buildFromTemplate(this.menuTemplate));
  }
=======
>>>>>>> 6a238d43
};<|MERGE_RESOLUTION|>--- conflicted
+++ resolved
@@ -184,288 +184,6 @@
 
     return template;
   }
-
-  getUpdateMenuItem(): MenuOpts {
-    // TODO - localization
-    if (AppUpdater.status === UpdateStatus.UpdateReadyToInstall) {
-      return {
-        id: 'auto-update',
-        label: 'Restart to Update...',
-        click: () => AppUpdater.quitAndInstall(),
-        enabled: true,
-      };
-    } else if (AppUpdater.status === UpdateStatus.CheckingForUpdate) {
-      return {
-        id: 'auto-update',
-        label: 'Checking for update...',
-        enabled: false,
-      };
-    } else if (AppUpdater.status === UpdateStatus.UpdateDownloading ||
-      AppUpdater.status === UpdateStatus.UpdateAvailable) {
-      return {
-        id: 'auto-update',
-        label: `Update downloading: ${AppUpdater.downloadProgress}%`,
-        enabled: false,
-      };
-    } else {
-      return {
-        id: 'auto-update',
-        label: 'Check for Update...',
-        click: () => AppUpdater.checkForUpdates(true, false),
-        enabled: true,
-      };
-    }
-  }
-
-  async getConversationMenu(): Promise<MenuOpts> {
-    const getState = () => mainWindow.commandService.remoteCall(SharedConstants.Commands.Misc.GetStoreState);
-
-    const getConversationId = async () => {
-      const state = await getState();
-      const { editors, activeEditor } = state.editor;
-      const { activeDocumentId } = editors[activeEditor];
-
-      return state.chat.chats[activeDocumentId].conversationId;
-    };
-
-    const getActiveDocumentContentType = async () => {
-      const state = await getState();
-      const { editors, activeEditor } = state.editor;
-      const { activeDocumentId } = editors[activeEditor];
-      const activeDocument = editors[activeEditor].documents[activeDocumentId];
-
-      if (activeDocument) {
-        return activeDocument.contentType;
-      }
-    };
-
-    const getServiceUrl = () => emulator.framework.serverUrl.replace('[::]', 'localhost');
-    const createClickHandler = serviceFunction => async () => {
-      const conversationId = await getConversationId();
-
-      return serviceFunction(getServiceUrl(), conversationId);
-    };
-
-    const enabled = await getActiveDocumentContentType() === SharedConstants.ContentTypes.CONTENT_TYPE_LIVE_CHAT;
-    
-    return {
-      label: 'Conversation',
-      submenu: [
-        {
-          label: 'Send System Activity',
-          submenu: [
-            {
-              label: 'conversationUpdate ( user added )',
-              click: createClickHandler(ConversationService.addUser),
-              enabled
-            },
-            {
-              label: 'conversationUpdate ( user removed )',
-              click: createClickHandler(ConversationService.removeUser),
-              enabled
-            },
-            {
-              label: 'contactRelationUpdate ( bot added )',
-              click: createClickHandler(ConversationService.botContactAdded),
-              enabled
-            },
-            {
-              label: 'contactRelationUpdate ( bot removed )',
-              click: createClickHandler(ConversationService.botContactRemoved),
-              enabled
-            },
-            {
-              label: 'typing',
-              click: createClickHandler(ConversationService.typing),
-              enabled
-            },
-            {
-              label: 'ping',
-              click: createClickHandler(ConversationService.ping),
-              enabled
-            },
-            {
-              label: 'deleteUserData',
-              click: createClickHandler(ConversationService.deleteUserData),
-              enabled
-            }
-          ]
-        },
-      ]
-    };
-  }
-
-  /**
-   * Takes a file menu template and places it at the
-   * right position in the app menu template according to platform
-   */
-  putFileMenu(fileMenuTemplate: MenuOpts, appMenuTemplate: MenuOpts[]): MenuOpts[] {
-    if (process.platform === 'darwin') {
-      appMenuTemplate[1] = fileMenuTemplate;
-    } else {
-      appMenuTemplate[0] = fileMenuTemplate;
-    }
-    return appMenuTemplate;
-  }
-
-  async refreshAppUpdateMenu() {
-    const menu = await this.getMenuTemplate();
-    const helpMenu = menu.find(menuItem => menuItem.role === 'help');
-    const autoUpdateMenuItem = (helpMenu.submenu as Array<any>).find(menuItem => menuItem.id === 'auto-update');
-
-    Object.assign(autoUpdateMenuItem, this.getUpdateMenuItem());
-    Electron.Menu.setApplicationMenu(Electron.Menu.buildFromTemplate(menu));
-  }
-
-  /** Constructs the initial app menu template */
-  private async createMenuTemplate(): Promise<MenuOpts[]> {
-    const template: MenuOpts[] = [
-      await this.getFileMenu(),
-      await this.getEditMenu(),
-      await this.getViewMenu(),
-      await this.getConversationMenu(),
-      await this.getHelpMenu()
-    ];
-
-    if (process.platform === 'darwin') {
-      template.unshift(await this.getAppMenuMac());
-      // Window menu
-      template.splice(4, 0, {
-        label: 'Window',
-        submenu: await this.getWindowMenuMac()
-      });
-    }
-
-    return template;
-  }
-
-  /** Creates a file menu item for each bot that will set the bot as active when clicked */
-  private async getRecentBotsList(bots: BotInfo[]): Promise<MenuOpts[]> {
-    // only list 5 most-recent bots
-    return bots.filter(bot => !!bot).map(bot => ({
-      label: bot.displayName,
-      click: () => {
-        mainWindow.commandService.remoteCall(SharedConstants.Commands.Bot.Switch, bot.path)
-          .catch(err => console.error('Error while switching bots from file menu recent bots list: ', err));
-      }
-    }));
-  }
-
-  private async getAppMenuMac(): Promise<MenuOpts> {
-    return {
-      label: Electron.app.getName(),
-      submenu: [
-        { role: 'about' },
-        { type: 'separator' },
-        { role: 'services', submenu: [] },
-        { type: 'separator' },
-        { role: 'hide' },
-        { role: 'hideothers' },
-        { role: 'unhide' },
-        { type: 'separator' },
-        { role: 'quit' }
-      ]
-    };
-  }
-
-  private async getEditMenu(): Promise<MenuOpts> {
-    return {
-      label: 'Edit',
-      submenu: [
-        { role: 'undo' },
-        { role: 'redo' },
-        { type: 'separator' },
-        { role: 'cut' },
-        { role: 'copy' },
-        { role: 'paste' },
-        { role: 'delete' }
-      ].filter(item => item) as any[]
-    };
-  }
-
-  private async getViewMenu(): Promise<MenuOpts> {
-    // TODO - localization
-    return {
-      label: 'View',
-      submenu: [
-        { role: 'resetzoom', label: 'Reset Zoom' },
-        { role: 'zoomin' },
-        { role: 'zoomout' },
-        { type: 'separator' },
-        { role: 'togglefullscreen' },
-      ]
-    };
-  }
-
-  private async getWindowMenuMac(): Promise<MenuOpts[]> {
-    return [
-      { role: 'close' },
-      { role: 'minimize' },
-      { role: 'zoom' },
-      { type: 'separator' },
-      { role: 'front' }
-    ];
-  }
-
-  private async getHelpMenu(): Promise<MenuOpts> {
-    let appName = Electron.app.getName();
-    let version = Electron.app.getVersion();
-    
-    // TODO - localization
-    return {
-      role: 'help',
-      submenu: [
-        {
-          label: 'Welcome',
-          click: () => mainWindow.commandService.remoteCall(SharedConstants.Commands.UI.ShowWelcomePage)
-        },
-        { type: 'separator' },
-        {
-          label: 'Privacy',
-          click: () => mainWindow.commandService.remoteCall(
-            SharedConstants.Commands.Electron.OpenExternal,
-            'https://go.microsoft.com/fwlink/?LinkId=512132'
-          )
-        },
-        {
-          // TODO: Proper link for the license instead of third party credits
-          label: 'License',
-          click: () => mainWindow.commandService.remoteCall(
-            SharedConstants.Commands.Electron.OpenExternal,
-            'https://aka.ms/O10ww2'
-          )
-        },
-        {
-          label: 'Credits',
-          click: () => mainWindow.commandService.remoteCall(
-            SharedConstants.Commands.Electron.OpenExternal,
-            'https://aka.ms/Ud5ga6'
-          )
-        },
-        { type: 'separator' },
-        {
-          label: 'Report an issue',
-          click: () => mainWindow.commandService.remoteCall(
-            SharedConstants.Commands.Electron.OpenExternal,
-            'https://aka.ms/cy106f'
-          )
-        },
-        { type: 'separator' },
-        this.getUpdateMenuItem(),
-        { type: 'separator' },
-        {
-          label: 'About',
-          click: () => Electron.dialog.showMessageBox(mainWindow.browserWindow, {
-            type: 'info',
-            title: appName,
-            message: appName + '\r\nversion: ' + version,
-            buttons: ['Dismiss']
-          })
-        }
-      ]
-    };
-  }
-<<<<<<< HEAD
 
   getUpdateMenuItem(): MenuOpts {
     // TODO - localization
@@ -492,22 +210,37 @@
     }
   }
 
-  getConversationMenu(): MenuOpts {
+  async getConversationMenu(): Promise<MenuOpts> {
     const getState = () => mainWindow.commandService.remoteCall(SharedConstants.Commands.Misc.GetStoreState);
+
     const getConversationId = async () => {
       const state = await getState();
       const { editors, activeEditor } = state.editor;
       const { activeDocumentId } = editors[activeEditor];
+
       return state.chat.chats[activeDocumentId].conversationId;
     };
 
+    const getActiveDocumentContentType = async () => {
+      const state = await getState();
+      const { editors, activeEditor } = state.editor;
+      const { activeDocumentId } = editors[activeEditor];
+      const activeDocument = editors[activeEditor].documents[activeDocumentId];
+
+      if (activeDocument) {
+        return activeDocument.contentType;
+      }
+    };
+
     const getServiceUrl = () => emulator.framework.serverUrl.replace('[::]', 'localhost');
-    const createClickHandler = serviceFunction => {
-      return () => {
-        getConversationId()
-          .then(conversationId => serviceFunction(getServiceUrl(), conversationId));
-      };
-    };
+    const createClickHandler = serviceFunction => async () => {
+      const conversationId = await getConversationId();
+
+      return serviceFunction(getServiceUrl(), conversationId);
+    };
+
+    const enabled = await getActiveDocumentContentType() === SharedConstants.ContentTypes.CONTENT_TYPE_LIVE_CHAT;
+    
     return {
       label: 'Conversation',
       submenu: [
@@ -516,31 +249,38 @@
           submenu: [
             {
               label: 'conversationUpdate ( user added )',
-              click: createClickHandler(ConversationService.addUser)
+              click: createClickHandler(ConversationService.addUser),
+              enabled
             },
             {
               label: 'conversationUpdate ( user removed )',
-              click: createClickHandler(ConversationService.removeUser)
+              click: createClickHandler(ConversationService.removeUser),
+              enabled
             },
             {
               label: 'contactRelationUpdate ( bot added )',
-              click: createClickHandler(ConversationService.botContactAdded)
+              click: createClickHandler(ConversationService.botContactAdded),
+              enabled
             },
             {
               label: 'contactRelationUpdate ( bot removed )',
-              click: createClickHandler(ConversationService.botContactRemoved)
+              click: createClickHandler(ConversationService.botContactRemoved),
+              enabled
             },
             {
               label: 'typing',
-              click: createClickHandler(ConversationService.typing)
+              click: createClickHandler(ConversationService.typing),
+              enabled
             },
             {
               label: 'ping',
-              click: createClickHandler(ConversationService.ping)
+              click: createClickHandler(ConversationService.ping),
+              enabled
             },
             {
               label: 'deleteUserData',
-              click: createClickHandler(ConversationService.deleteUserData)
+              click: createClickHandler(ConversationService.deleteUserData),
+              enabled
             }
           ]
         },
@@ -552,7 +292,7 @@
    * Takes a file menu template and places it at the
    * right position in the app menu template according to platform
    */
-  setFileMenu(fileMenuTemplate: MenuOpts, appMenuTemplate: MenuOpts[]): MenuOpts[] {
+  putFileMenu(fileMenuTemplate: MenuOpts, appMenuTemplate: MenuOpts[]): MenuOpts[] {
     if (process.platform === 'darwin') {
       appMenuTemplate[1] = fileMenuTemplate;
     } else {
@@ -561,12 +301,161 @@
     return appMenuTemplate;
   }
 
-  refreshAppUpdateMenu() {
-    const helpMenu = this.menuTemplate.find(menuItem => menuItem.role === 'help');
+  async refreshAppUpdateMenu() {
+    const menu = await this.getMenuTemplate();
+    const helpMenu = menu.find(menuItem => menuItem.role === 'help');
     const autoUpdateMenuItem = (helpMenu.submenu as Array<any>).find(menuItem => menuItem.id === 'auto-update');
+
     Object.assign(autoUpdateMenuItem, this.getUpdateMenuItem());
-    Electron.Menu.setApplicationMenu(Electron.Menu.buildFromTemplate(this.menuTemplate));
-  }
-=======
->>>>>>> 6a238d43
+    Electron.Menu.setApplicationMenu(Electron.Menu.buildFromTemplate(menu));
+  }
+
+  /** Constructs the initial app menu template */
+  private async createMenuTemplate(): Promise<MenuOpts[]> {
+    const template: MenuOpts[] = [
+      await this.getFileMenu(),
+      await this.getEditMenu(),
+      await this.getViewMenu(),
+      await this.getConversationMenu(),
+      await this.getHelpMenu()
+    ];
+
+    if (process.platform === 'darwin') {
+      template.unshift(await this.getAppMenuMac());
+      // Window menu
+      template.splice(4, 0, {
+        label: 'Window',
+        submenu: await this.getWindowMenuMac()
+      });
+    }
+
+    return template;
+  }
+
+  /** Creates a file menu item for each bot that will set the bot as active when clicked */
+  private async getRecentBotsList(bots: BotInfo[]): Promise<MenuOpts[]> {
+    // only list 5 most-recent bots
+    return bots.filter(bot => !!bot).map(bot => ({
+      label: bot.displayName,
+      click: () => {
+        mainWindow.commandService.remoteCall(SharedConstants.Commands.Bot.Switch, bot.path)
+          .catch(err => console.error('Error while switching bots from file menu recent bots list: ', err));
+      }
+    }));
+  }
+
+  private async getAppMenuMac(): Promise<MenuOpts> {
+    return {
+      label: Electron.app.getName(),
+      submenu: [
+        { role: 'about' },
+        { type: 'separator' },
+        { role: 'services', submenu: [] },
+        { type: 'separator' },
+        { role: 'hide' },
+        { role: 'hideothers' },
+        { role: 'unhide' },
+        { type: 'separator' },
+        { role: 'quit' }
+      ]
+    };
+  }
+
+  private async getEditMenu(): Promise<MenuOpts> {
+    return {
+      label: 'Edit',
+      submenu: [
+        { role: 'undo' },
+        { role: 'redo' },
+        { type: 'separator' },
+        { role: 'cut' },
+        { role: 'copy' },
+        { role: 'paste' },
+        { role: 'delete' }
+      ].filter(item => item) as any[]
+    };
+  }
+
+  private async getViewMenu(): Promise<MenuOpts> {
+    // TODO - localization
+    return {
+      label: 'View',
+      submenu: [
+        { role: 'resetzoom', label: 'Reset Zoom' },
+        { role: 'zoomin' },
+        { role: 'zoomout' },
+        { type: 'separator' },
+        { role: 'togglefullscreen' },
+      ]
+    };
+  }
+
+  private async getWindowMenuMac(): Promise<MenuOpts[]> {
+    return [
+      { role: 'close' },
+      { role: 'minimize' },
+      { role: 'zoom' },
+      { type: 'separator' },
+      { role: 'front' }
+    ];
+  }
+
+  private async getHelpMenu(): Promise<MenuOpts> {
+    let appName = Electron.app.getName();
+    let version = Electron.app.getVersion();
+    
+    // TODO - localization
+    return {
+      role: 'help',
+      submenu: [
+        {
+          label: 'Welcome',
+          click: () => mainWindow.commandService.remoteCall(SharedConstants.Commands.UI.ShowWelcomePage)
+        },
+        { type: 'separator' },
+        {
+          label: 'Privacy',
+          click: () => mainWindow.commandService.remoteCall(
+            SharedConstants.Commands.Electron.OpenExternal,
+            'https://go.microsoft.com/fwlink/?LinkId=512132'
+          )
+        },
+        {
+          // TODO: Proper link for the license instead of third party credits
+          label: 'License',
+          click: () => mainWindow.commandService.remoteCall(
+            SharedConstants.Commands.Electron.OpenExternal,
+            'https://aka.ms/O10ww2'
+          )
+        },
+        {
+          label: 'Credits',
+          click: () => mainWindow.commandService.remoteCall(
+            SharedConstants.Commands.Electron.OpenExternal,
+            'https://aka.ms/Ud5ga6'
+          )
+        },
+        { type: 'separator' },
+        {
+          label: 'Report an issue',
+          click: () => mainWindow.commandService.remoteCall(
+            SharedConstants.Commands.Electron.OpenExternal,
+            'https://aka.ms/cy106f'
+          )
+        },
+        { type: 'separator' },
+        this.getUpdateMenuItem(),
+        { type: 'separator' },
+        {
+          label: 'About',
+          click: () => Electron.dialog.showMessageBox(mainWindow.browserWindow, {
+            type: 'info',
+            title: appName,
+            message: appName + '\r\nversion: ' + version,
+            buttons: ['Dismiss']
+          })
+        }
+      ]
+    };
+  }
 };